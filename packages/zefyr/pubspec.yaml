--- conflicted
+++ resolved
@@ -1,10 +1,6 @@
 name: zefyr
 description: Clean, minimalistic and collaboration-ready rich text editor for Flutter.
-<<<<<<< HEAD
-version: 0.6.1
-=======
 version: 0.7.0
->>>>>>> f3d45cab
 author: Anatoly Pulyaevskiy <anatoly.pulyaevskiy@gmail.com>
 homepage: https://github.com/memspace/zefyr
 
@@ -16,10 +12,6 @@
     sdk: flutter
   collection: ^1.14.6
   url_launcher: ^5.0.0
-<<<<<<< HEAD
-  image_picker: '>=0.5.0 <0.7.0'
-=======
->>>>>>> f3d45cab
   quill_delta: ^1.0.0-dev.1.0
   notus: ^0.1.0
   meta: ^1.1.0
