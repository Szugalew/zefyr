--- conflicted
+++ resolved
@@ -110,11 +110,11 @@
   }
 
   void focusOrUnfocusIfNeeded() {
-    if (!_didAutoFocus && widget.autofocus && widget.enabled) {
+    if (!_didAutoFocus && widget.autofocus && widget.mode == ZefyrMode.edit) {
       FocusScope.of(context).autofocus(focusNode);
       _didAutoFocus = true;
     }
-    if (!widget.enabled && focusNode.hasFocus) {
+    if (widget.mode != ZefyrMode.edit && focusNode.hasFocus) {
       _didAutoFocus = false;
       focusNode.unfocus();
     }
@@ -156,18 +156,7 @@
   void didUpdateWidget(ZefyrEditableText oldWidget) {
     super.didUpdateWidget(oldWidget);
     _updateSubscriptions(oldWidget);
-<<<<<<< HEAD
-    if (!_didAutoFocus && widget.autofocus && widget.mode == ZefyrMode.edit) {
-      FocusScope.of(context).autofocus(focusNode);
-      _didAutoFocus = true;
-    }
-    if (widget.mode != ZefyrMode.edit && focusNode.hasFocus) {
-      _didAutoFocus = false;
-      focusNode.unfocus();
-    }
-=======
     focusOrUnfocusIfNeeded();
->>>>>>> 8ecb5970
   }
 
   @override
